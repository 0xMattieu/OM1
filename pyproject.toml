--- conflicted
+++ resolved
@@ -10,14 +10,10 @@
     "pillow>=11.1.0",
     "python-dotenv>=1.0.1",
     "typer>=0.15.1",
-<<<<<<< HEAD
-]
-
-[tool.uv.sources]
-omos-modules = { git = "https://github.com/OpenmindAGI/omOS-modules", rev = "main" }
-=======
     "opencv-python",
     "deepface",
     "tf_keras"
 ]
->>>>>>> 7cd247c9
+
+[tool.uv.sources]
+omos-modules = { git = "https://github.com/OpenmindAGI/omOS-modules", rev = "main" }