--- conflicted
+++ resolved
@@ -24,11 +24,7 @@
     "fastapi>=0.110.0",
     "uvicorn>=0.27.1",
     "websockets>=12.0",
-<<<<<<< HEAD
-    "om1-modules @ git+https://github.com/OpenmindAGI/om1-modules.git@b6a170de67412cc56d92e4f73d97090053ade0ee",
-=======
-    "om1-modules @ git+https://github.com/OpenmindAGI/om1-modules.git@1596dfe496305f1bc7ceee1f2b4a61ea07c14fd8",
->>>>>>> c29d3bfb
+    "om1-modules @ git+https://github.com/OpenmindAGI/om1-modules.git@2c7d639bdb6aca74a35b32d149c28428103e2613",
     "aiohttp>=3.9.3",
     "python-multipart>=0.0.9",
     "jinja2>=3.1.3",
