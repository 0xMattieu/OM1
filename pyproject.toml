--- conflicted
+++ resolved
@@ -12,14 +12,9 @@
     "typer>=0.15.1",
     "opencv-python",
     "deepface",
-<<<<<<< HEAD
     "tf_keras",
     "pygame"
 ]
-=======
-    "tf_keras"
-]
 
 [tool.uv.sources]
-omos-modules = { git = "https://github.com/OpenmindAGI/omOS-modules", rev = "main" }
->>>>>>> e9e1d398
+omos-modules = { git = "https://github.com/OpenmindAGI/omOS-modules", rev = "main" }