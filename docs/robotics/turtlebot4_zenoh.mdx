--- conflicted
+++ resolved
@@ -50,11 +50,9 @@
 
 OM1 connects to TurtleBot4 using Zenoh. To correctly set up your TurtleBot4, follow these steps.
 
-<<<<<<< HEAD
-1. Set up your TurtleBot4 following the [Basic Setup](https://turtlebot.github.io/turtlebot4-user-manual/setup/basic.html). Please then become familiar with the Turtlebot4 ecosystem - there are extensive educational materials to help you get started. If you are not familiar with the TurtleBot4, please see the excellent [documentation](https://turtlebot.github.io/turtlebot4-user-manual/).
-=======
-1. Set up your TurtleBot4 following the [Basic Setup](https://turtlebot.github.io/turtlebot4-user-manual/setup/basic.html). Please then become familiar with the TurtleBot4 ecosystem - there are extensive educational materials to help you get started. If you are not familiar with the TurtleBot4, please see the excellent [documentation](https://turtlebot.github.io/turtlebot4-user-manual/). 
->>>>>>> c1d5f127
+1. Set up your TurtleBot4 following the [Basic Setup](https://turtlebot.github.io/turtlebot4-user-manual/setup/basic.html). 
+2. Please then become familiar with the Turtlebot4 ecosystem - there are extensive educational materials to help you get started. 
+3. If you are not familiar with the TurtleBot4, please see the excellent [documentation](https://turtlebot.github.io/turtlebot4-user-manual/).
 
 NOTE: Please update the Raspberry Pi's OS (use `sudo apt update && sudo apt upgrade`).
 
@@ -62,22 +60,14 @@
 
 NOTE: Make sure to remember the TurtleBots' IP address in your local network. If you do not know it, scan your local network for "Raspberry Pi".
 
-<<<<<<< HEAD
-NOTE: In the remainder of this writeup, we assume you are generally familiar with the ROS2/Turtlebot4 ecosystem, including ssh-ing to the Raspberry Pi command line, the use of the `turtlebot4-setup` program, and interacting with the internal Create3 via its webpage at IP:8080.
-=======
 NOTE: In the remainder of this writeup, we assume you are generally familiar with the ROS2/TurtleBot4 ecosystem, including ssh-ing to the Raspberry Pi command line, the use of the `turtlebot4-setup` program, and interacting with the internal Create3 via its webpage at IP:8080. 
->>>>>>> c1d5f127
 
 2. As you have just experienced first-hand, there are numerous issues connecting to a TurtleBot4 in a university/enterprise network. To solve many of those, we follow the dual Zenoh bridge approach developed by [theconstruct.ai](www.theconstruct.ai), which is to give the Raspberry Pi and the Create3 their own ROS2 DOMAIN_IDs, and then use Zenoh bridges to filter message traffic between the RPi and the Create3. This allows you to filter messages on a per topic level (see the `config_create3.json5` file for an example of how this is done).
 
 Make the following `ROS_DOMAIN_ID` changes to the TurtleBot4. Use the `turtlebot4-setup` tool to access `ROS Setup:Bash Setup` and set it to the following:
 
 ```bash
-<<<<<<< HEAD
-ROBOT_NAMESPACE=/_your_robots_URID_/pi
-=======
 ROBOT_NAMESPACE=/_your_robot_URID_/pi 
->>>>>>> c1d5f127
 # example: ROBOT_NAMESPACE=/OM742d35Cc6634/pi
 ROS_DOMAIN_ID=0
 RMW_IMPLEMENTATION=rmw_cyclonedds_cpp
@@ -88,11 +78,7 @@
 
 ```
 ROS 2 Domain ID (default 0): 1
-<<<<<<< HEAD
-ROS 2 Namespace: /_your_robots_URID_/c3
-=======
 ROS 2 Namespace: /_your_robot_URID_/c3 
->>>>>>> c1d5f127
 # example: /OM742d35Cc6634/c3
 RMW_IMPLEMENTATION: rmv_cyclonedds_cpp
 ```
